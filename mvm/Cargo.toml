[package]
name = "mvm"
version = "0.1.3"
authors = [
    "Alex Koz. <alexanderkozlovskii@wings.ai>",
    "Dm. Yakushev <dmitryyakushev@wings.ai>",
]
edition = "2018"

[dependencies]
hashbrown = "0.9"
anyhow = { version = "1.0.34", default-features = false }
hex = { version = "0.4.2", default-features = false, features = ["alloc"] }
serde = { version = "1", default-features = false, package = "alt_serde", features = ["derive", "alloc"] }
parity-scale-codec = { version = "2", default-features = false }
parity-scale-codec-derive = { version = "2", default-features = false }
cell = { path = "../common/cell", default-features = false  }
move-vm-runtime = { path = "../language/move-vm/runtime", default-features = false }
move-vm-types = { path = "../language/move-vm/types", default-features = false }
move-core-types = { path = "../language/move-core/types", default-features = false }
move-binary-format = { path = "../language/move-binary-format", default-features = false }
diem-crypto = { path = "../crypto/crypto", default-features = false }
bcs = { path = "../bcs", default-features = false }
stdlib = { path = "../stdlib", default-features = false, optional = true }
log = { version = "0.4.14", default-features = false }
diem-types = { path = "../types", default-features = false }

<<<<<<< HEAD
sp-io = {version = "2", optional = true, default-features = false }
=======
[dependencies.sp-io]
git = "https://github.com/paritytech/substrate"
branch = "polkadot-v0.9.8"
default-features = false
optional = true
>>>>>>> a0735408

[features]
default = ["std", "assets", "move_stdlib", "sp_check"]
assets = []
move_stdlib = [
    "stdlib"
]
std = [
    "anyhow/std",
    "move-binary-format/std",
    "move-core-types/std",
    "move-vm-types/std",
    "move-vm-runtime/std",
    "parity-scale-codec/std",
    "log/std",
    "cell/std",
    "sp-io/std"
]
debug_module = ["move-vm-runtime/debug_module"]

sp_check = [
    "sp-io"
]<|MERGE_RESOLUTION|>--- conflicted
+++ resolved
@@ -25,15 +25,11 @@
 log = { version = "0.4.14", default-features = false }
 diem-types = { path = "../types", default-features = false }
 
-<<<<<<< HEAD
-sp-io = {version = "2", optional = true, default-features = false }
-=======
 [dependencies.sp-io]
 git = "https://github.com/paritytech/substrate"
 branch = "polkadot-v0.9.8"
 default-features = false
 optional = true
->>>>>>> a0735408
 
 [features]
 default = ["std", "assets", "move_stdlib", "sp_check"]
