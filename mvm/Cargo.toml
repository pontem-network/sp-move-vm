--- conflicted
+++ resolved
@@ -12,14 +12,9 @@
 anyhow = { version = "1.0.34", default-features = false }
 hex = { version = "0.4.2", default-features = false, features = ["alloc"] }
 serde = { version = "1", default-features = false, package = "alt_serde", features = ["derive", "alloc"] }
-<<<<<<< HEAD
-parity-scale-codec = { version = "1.3.5", default-features = false }
-cell = { path = "../common/cell" }
-=======
 parity-scale-codec = { version = "2", default-features = false }
 parity-scale-codec-derive = { version = "2", default-features = false }
-
->>>>>>> 30c759bd
+cell = { path = "../common/cell" }
 move-vm-runtime = { path = "../language/move-vm/runtime", default-features = false }
 move-vm-types = { path = "../language/move-vm/types", default-features = false }
 move-core-types = { path = "../language/move-core/types", default-features = false }
