--- conflicted
+++ resolved
@@ -1,15 +1,8 @@
 [package]
 name = "assets"
 dialect = "pont"
-<<<<<<< HEAD
-dove_version = ">=1.3.0"
-
-dependencies = [
-    { git = "https://github.com/pontem-network/move-stdlib.git", rev = "e0fa415da72b5b27f651f82a8b8a3619c5a674aa" }
-=======
 dove_version = ">=1.3.1"
 
 dependencies = [
     { git = "https://github.com/pontem-network/move-stdlib.git", rev = "34cedad7436f7dad6c9a521f3f6199324737d69f" }
->>>>>>> a0735408
 ]