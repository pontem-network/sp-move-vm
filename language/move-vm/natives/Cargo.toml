[package]
name = "move-vm-natives"
version = "0.1.0"
authors = ["Diem Association <opensource@diem.com>"]
description = "Move VM native functions"
repository = "https://github.com/diem/diem"
homepage = "https://diem.com"
license = "Apache-2.0"
publish = false
edition = "2018"

[dependencies]
cell = { path = "../../../common/cell", version = "0.1.0", default-features = false }
mirai-annotations = { path = "../../../mirai-annotations", default-features = false }
sha2 = { version = "0.9.2", default-features = false }
smallvec = "1.6.1"
uint = { version = "0.8.5", default-features = false }
<<<<<<< HEAD
byteorder = {version = "=1.3.4", default-features = false }
=======
byteorder = {version = "=1.4.3", default-features = false }
>>>>>>> a0735408

diem-crypto = { path = "../../../crypto/crypto", default-features = false }
move-core-types = { path = "../../move-core/types", default-features = false }
move-vm-types = { path = "../types", default-features = false }
move-binary-format = { path = "../../move-binary-format", default-features = false }

[features]
default = ["std"]
debug_module = []
std = [
    "cell/std",
    "sha2/std",
    "diem-crypto/std",
    "move-core-types/std",
    "move-vm-types/std",
    "move-binary-format/std",
    "uint/std",
]<|MERGE_RESOLUTION|>--- conflicted
+++ resolved
@@ -15,11 +15,7 @@
 sha2 = { version = "0.9.2", default-features = false }
 smallvec = "1.6.1"
 uint = { version = "0.8.5", default-features = false }
-<<<<<<< HEAD
-byteorder = {version = "=1.3.4", default-features = false }
-=======
 byteorder = {version = "=1.4.3", default-features = false }
->>>>>>> a0735408
 
 diem-crypto = { path = "../../../crypto/crypto", default-features = false }
 move-core-types = { path = "../../move-core/types", default-features = false }
